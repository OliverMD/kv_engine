--- conflicted
+++ resolved
@@ -474,28 +474,25 @@
         return PROTOCOL_BINARY_RESPONSE_EINTERNAL;
     }
 
-<<<<<<< HEAD
-    // Check CAS matches (if specified by the user)
-    if ((in_cas != 0) && in_cas != info.cas) {
-=======
-    if (info.info.cas == -1ull) {
+    if (info.cas == -1ull) {
         // Check that item is not locked:
         if (in_cas == 0 || in_cas == -1ull) {
-            return PROTOCOL_BINARY_RESPONSE_ETMPFAIL;
+            if (c.remapErrorCode(ENGINE_LOCKED_TMPFAIL) == ENGINE_LOCKED_TMPFAIL) {
+                return PROTOCOL_BINARY_RESPONSE_LOCKED;
+            } else {
+                return PROTOCOL_BINARY_RESPONSE_ETMPFAIL;
+            }
 
         }
         // If the user *did* supply the CAS, we will validate it later on
         // when the mutation is actually applied. In any event, we don't
         // run the following branch on locked documents.
-    } else if ((in_cas != 0) && in_cas != info.info.cas) {
+    } else if ((in_cas != 0) && in_cas != info.cas) {
         // Check CAS matches (if specified by the user).
->>>>>>> e30154cd
         return PROTOCOL_BINARY_RESPONSE_KEY_EEXISTS;
     }
 
-    // Set CAS - same irrespective of datatype.
-<<<<<<< HEAD
-    cas = info.cas;
+    cas = in_cas ? in_cas : info.cas;
     flags = info.flags;
     document.buf = static_cast<char*>(info.value[0].iov_base);
     document.len = info.value[0].iov_len;
@@ -509,28 +506,6 @@
             using namespace cb::compression;
             if (!inflate(Algorithm::Snappy, document.buf, document.len,
                          ctx->inflated_doc_buffer)) {
-=======
-
-    cas = in_cas ? in_cas : info.info.cas;
-    flags = info.info.flags;
-
-    switch (info.info.datatype) {
-    case PROTOCOL_BINARY_DATATYPE_JSON:
-        // Good to go using original buffer.
-        document.buf = static_cast<char*>(info.info.value[0].iov_base);
-        document.len = info.info.value[0].iov_len;
-        return PROTOCOL_BINARY_RESPONSE_SUCCESS;
-
-    case PROTOCOL_BINARY_DATATYPE_COMPRESSED_JSON:
-        {
-            // Need to expand before attempting to extract from it.
-            const char* compressed_buf =
-                    static_cast<char*>(info.info.value[0].iov_base);
-            const size_t compressed_len = info.info.value[0].iov_len;
-            size_t uncompressed_len;
-            if (snappy_uncompressed_length(compressed_buf, compressed_len,
-                                           &uncompressed_len) != SNAPPY_OK) {
->>>>>>> e30154cd
                 char clean_key[KEY_MAX_LENGTH + 32];
                 if (buf_to_printable_buffer(clean_key, sizeof(clean_key),
                                             static_cast<const char*>(info.key),
