/* -*- Mode: C++; tab-width: 4; c-basic-offset: 4; indent-tabs-mode: nil -*- */
/*
 *     Copyright 2013 Couchbase, Inc
 *
 *   Licensed under the Apache License, Version 2.0 (the "License");
 *   you may not use this file except in compliance with the License.
 *   You may obtain a copy of the License at
 *
 *       http://www.apache.org/licenses/LICENSE-2.0
 *
 *   Unless required by applicable law or agreed to in writing, software
 *   distributed under the License is distributed on an "AS IS" BASIS,
 *   WITHOUT WARRANTIES OR CONDITIONS OF ANY KIND, either express or implied.
 *   See the License for the specific language governing permissions and
 *   limitations under the License.
 */

#ifndef SRC_DCP_CONSUMER_H_
#define SRC_DCP_CONSUMER_H_ 1

#include "config.h"

#include <relaxed_atomic.h>

#include "connmap.h"
#include "dcp/dcp-types.h"
#include "dcp/flow-control.h"
#include "dcp/stream.h"
#include "tapconnection.h"

class DcpResponse;
class StreamEndResponse;

class DcpConsumer : public Consumer, public Notifiable {
typedef std::map<uint32_t, std::pair<uint32_t, uint16_t> > opaque_map;
public:

    DcpConsumer(EventuallyPersistentEngine &e, const void *cookie,
                const std::string &n);

    ~DcpConsumer();

    ENGINE_ERROR_CODE addStream(uint32_t opaque, uint16_t vbucket,
                                uint32_t flags);

    ENGINE_ERROR_CODE closeStream(uint32_t opaque, uint16_t vbucket);

    ENGINE_ERROR_CODE streamEnd(uint32_t opaque, uint16_t vbucket,
                                uint32_t flags);

    ENGINE_ERROR_CODE mutation(uint32_t opaque, const void* key, uint16_t nkey,
                               const void* value, uint32_t nvalue, uint64_t cas,
                               uint16_t vbucket, uint32_t flags,
                               uint8_t datatype, uint32_t locktime,
                               uint64_t bySeqno, uint64_t revSeqno,
                               uint32_t exptime, uint8_t nru, const void* meta,
                               uint16_t nmeta);

    ENGINE_ERROR_CODE deletion(uint32_t opaque, const void* key, uint16_t nkey,
                               uint64_t cas, uint16_t vbucket, uint64_t bySeqno,
                               uint64_t revSeqno, const void* meta,
                               uint16_t nmeta);

    ENGINE_ERROR_CODE expiration(uint32_t opaque, const void* key,
                                 uint16_t nkey, uint64_t cas, uint16_t vbucket,
                                 uint64_t bySeqno, uint64_t revSeqno,
                                 const void* meta, uint16_t nmeta);

    ENGINE_ERROR_CODE snapshotMarker(uint32_t opaque,
                                     uint16_t vbucket,
                                     uint64_t start_seqno,
                                     uint64_t end_seqno,
                                     uint32_t flags);

    ENGINE_ERROR_CODE noop(uint32_t opaque);

    ENGINE_ERROR_CODE flush(uint32_t opaque, uint16_t vbucket);

    ENGINE_ERROR_CODE setVBucketState(uint32_t opaque, uint16_t vbucket,
                                      vbucket_state_t state);

    ENGINE_ERROR_CODE step(struct dcp_message_producers* producers);

    ENGINE_ERROR_CODE handleResponse(protocol_binary_response_header *resp);

    bool doRollback(uint32_t opaque, uint16_t vbid, uint64_t rollbackSeqno);

    void addStats(ADD_STAT add_stat, const void *c);

    void aggregateQueueStats(ConnCounter& aggregator);

    void notifyStreamReady(uint16_t vbucket);

    void closeAllStreams();

    void vbucketStateChanged(uint16_t vbucket, vbucket_state_t state);

    process_items_error_t processBufferedItems();

    uint64_t incrOpaqueCounter();

    uint32_t getFlowControlBufSize();

    void setFlowControlBufSize(uint32_t newSize);

    static const std::string& getControlMsgKey(void);

    bool isStreamPresent(uint16_t vbucket);

    void cancelTask();

    void taskCancelled();

    bool notifiedProcessor(bool to);

    void setProcessorTaskState(enum process_items_error_t to);

    std::string getProcessorTaskStatusStr();

    /**
     * Check if the enough bytes have been removed from the
     * flow control buffer, for the consumer to send an ACK
     * back to the producer.
     *
     * @param schedule true if the notification is to be
     *                 scheduled
     */
    void notifyConsumerIfNecessary(bool schedule);

    void setProcessorYieldThreshold(size_t newValue) {
        processBufferedMessagesYieldThreshold = newValue;
    }

    void setProcessBufferedMessagesBatchSize(size_t newValue) {
        processBufferedMessagesBatchSize = newValue;
    }

protected:
    /**
     * Records when the consumer last received a message from producer.
     * It is used to detect dead connections. The connection is closed
     * if a message, including a No-Op message, is not seen in a period
     * equal to twice the "noop interval".
     * It is protected so we can access from MockDcpConsumer, for
     * for testing purposes.
     */
    rel_time_t lastMessageTime;

    // Searches the streams map for a stream for vbucket ID. Returns the found
    // stream, or an empty pointer if none found.
    SingleThreadedRCPtr<PassiveStream> findStream(uint16_t vbid);

    DcpResponse* getNextItem();

    /**
     * Check if the provided opaque id is one of the
     * current open "session" id's
     *
     * @param opaque the provided opaque
     * @param vbucket the provided vbucket
     * @return true if the session is open, false otherwise
     */
    bool isValidOpaque(uint32_t opaque, uint16_t vbucket);

    void streamAccepted(uint32_t opaque, uint16_t status, uint8_t* body,
                        uint32_t bodylen);

    ENGINE_ERROR_CODE handleNoop(struct dcp_message_producers* producers);

    ENGINE_ERROR_CODE handlePriority(struct dcp_message_producers* producers);

    ENGINE_ERROR_CODE handleExtMetaData(struct dcp_message_producers* producers);

    ENGINE_ERROR_CODE handleValueCompression(struct dcp_message_producers* producers);

    ENGINE_ERROR_CODE supportCursorDropping(struct dcp_message_producers* producers);

    void notifyVbucketReady(uint16_t vbucket);

    /**
     * Drain the stream of bufferedItems
     * The function will stop draining
     *  - if there's no more data - all_processed
     *  - if the replication throttle says no more - cannot_process
     *  - if there's an error, e.g. ETMPFAIL/ENOMEM - cannot_process
     *  - if we hit the yieldThreshold - more_to_process
     */
    process_items_error_t drainStreamsBufferedItems(SingleThreadedRCPtr<PassiveStream>& stream,
                                                    size_t yieldThreshold);

    uint64_t opaqueCounter;
<<<<<<< HEAD
    size_t processerTaskId;
    std::atomic<enum process_items_error_t> processerTaskState;

    DcpReadyQueue vbReady;
    std::atomic<bool> processerNotification;
=======
    size_t processorTaskId;
    AtomicValue<enum process_items_error_t> processorTaskState;

    DcpReadyQueue vbReady;
    AtomicValue<bool> processorNotification;
>>>>>>> 70139395

    std::mutex readyMutex;
    std::list<uint16_t> ready;

    // Map of vbid -> passive stream. Map itself is atomic (thread-safe).
    typedef AtomicUnorderedMap<uint16_t,
                               SingleThreadedRCPtr<PassiveStream>> PassiveStreamMap;
    PassiveStreamMap streams;

    opaque_map opaqueMap_;

    Couchbase::RelaxedAtomic<uint32_t> backoffs;
    uint32_t noopInterval;

    bool pendingEnableNoop;
    bool pendingSendNoopInterval;
    bool pendingSetPriority;
    bool pendingEnableExtMetaData;
    bool pendingEnableValueCompression;
    bool pendingSupportCursorDropping;
    std::atomic<bool> taskAlreadyCancelled;

    FlowControl flowControl;

       /**
     * An upper bound on how many times drainStreamsBufferedItems will
     * call into processBufferedMessages before returning and triggering
     * Processor to yield. Initialised from the configuration
     *  'dcp_consumer_process_buffered_messages_yield_limit'
     */
    size_t processBufferedMessagesYieldThreshold;

    /**
     * An upper bound on how many items a single consumer stream will process
     * in one call of stream->processBufferedMessages()
     */
    size_t processBufferedMessagesBatchSize;

    static const std::string noopCtrlMsg;
    static const std::string noopIntervalCtrlMsg;
    static const std::string connBufferCtrlMsg;
    static const std::string priorityCtrlMsg;
    static const std::string extMetadataCtrlMsg;
    static const std::string valueCompressionCtrlMsg;
    static const std::string cursorDroppingCtrlMsg;
};

/*
 * Task that orchestrates rollback on Consumer,
 * runs in background.
 */
class RollbackTask : public GlobalTask {
public:
    RollbackTask(EventuallyPersistentEngine* e,
                 uint32_t opaque_, uint16_t vbid_,
                 uint64_t rollbackSeqno_, dcp_consumer_t conn):
        GlobalTask(e, TaskId::RollbackTask, 0, false), engine(e),
        opaque(opaque_), vbid(vbid_), rollbackSeqno(rollbackSeqno_),
        cons(conn) { }

    std::string getDescription() {
        return std::string("Running rollback task for vbucket %d", vbid);
    }

    bool run();

private:
    EventuallyPersistentEngine *engine;
    uint32_t opaque;
    uint16_t vbid;
    uint64_t rollbackSeqno;
    dcp_consumer_t cons;
};

#endif  // SRC_DCP_CONSUMER_H_<|MERGE_RESOLUTION|>--- conflicted
+++ resolved
@@ -189,19 +189,11 @@
                                                     size_t yieldThreshold);
 
     uint64_t opaqueCounter;
-<<<<<<< HEAD
-    size_t processerTaskId;
-    std::atomic<enum process_items_error_t> processerTaskState;
+    size_t processorTaskId;
+    std::atomic<enum process_items_error_t> processorTaskState;
 
     DcpReadyQueue vbReady;
-    std::atomic<bool> processerNotification;
-=======
-    size_t processorTaskId;
-    AtomicValue<enum process_items_error_t> processorTaskState;
-
-    DcpReadyQueue vbReady;
-    AtomicValue<bool> processorNotification;
->>>>>>> 70139395
+    std::atomic<bool> processorNotification;
 
     std::mutex readyMutex;
     std::list<uint16_t> ready;
