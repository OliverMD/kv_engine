/* -*- Mode: C++; tab-width: 4; c-basic-offset: 4; indent-tabs-mode: nil -*- */
/*
 *     Copyright 2010 Couchbase, Inc
 *
 *   Licensed under the Apache License, Version 2.0 (the "License");
 *   you may not use this file except in compliance with the License.
 *   You may obtain a copy of the License at
 *
 *       http://www.apache.org/licenses/LICENSE-2.0
 *
 *   Unless required by applicable law or agreed to in writing, software
 *   distributed under the License is distributed on an "AS IS" BASIS,
 *   WITHOUT WARRANTIES OR CONDITIONS OF ANY KIND, either express or implied.
 *   See the License for the specific language governing permissions and
 *   limitations under the License.
 */

#ifndef SRC_STATS_H_
#define SRC_STATS_H_ 1

#include "config.h"

#include <memcached/engine.h>

#include <map>

#include <atomic>
#include <platform/histogram.h>
#include "memory_tracker.h"
#include "utility.h"

#ifndef DEFAULT_MAX_DATA_SIZE
/* Something something something ought to be enough for anybody */
#define DEFAULT_MAX_DATA_SIZE (std::numeric_limits<size_t>::max())
#endif

static const hrtime_t ONE_SECOND(1000000);

/**
 * Global engine stats container.
 */
class EPStats {
public:

    EPStats() :
        warmedUpKeys(0),
        warmedUpValues(0),
        warmDups(0),
        warmOOM(0),
        warmupMemUsedCap(0),
        warmupNumReadCap(0),
        replicationThrottleWriteQueueCap(0),
        diskQueueSize(0),
        flusher_todo(0),
        flusherCommits(0),
        cumulativeFlushTime(0),
        cumulativeCommitTime(0),
        tooYoung(0),
        tooOld(0),
        totalPersisted(0),
        totalPersistVBState(0),
        totalEnqueued(0),
        flushFailed(0),
        flushExpired(0),
        expired_access(0),
        expired_compactor(0),
        expired_pager(0),
        beginFailed(0),
        commitFailed(0),
        dirtyAge(0),
        dirtyAgeHighWat(0),
        commit_time(0),
        vbucketDeletions(0),
        vbucketDeletionFail(0),
        mem_low_wat(0),
        mem_low_wat_percent(0),
        mem_high_wat(0),
        mem_high_wat_percent(0),
        cursorDroppingLThreshold(0),
        cursorDroppingUThreshold(0),
        cursorsDropped(0),
        pagerRuns(0),
        expiryPagerRuns(0),
        itemsRemovedFromCheckpoints(0),
        numValueEjects(0),
        numFailedEjects(0),
        numNotMyVBuckets(0),
        currentSize(0),
        numBlob(0),
        blobOverhead(0),
        totalValueSize(0),
        numStoredVal(0),
        totalStoredValSize(0),
        storedValOverhead(0),
        memOverhead(0),
        numItem(0),
        totalMemory(0),
        memoryTrackerEnabled(false),
        forceShutdown(false),
        oom_errors(0),
        tmp_oom_errors(0),
        pendingOps(0),
        pendingOpsTotal(0),
        pendingOpsMax(0),
        pendingOpsMaxDuration(0),
        pendingCompactions(0),
        bg_fetched(0),
        bg_meta_fetched(0),
        numRemainingBgJobs(0),
        bgNumOperations(0),
        maxRemainingBgJobs(0),
        bgWait(0),
        bgMinWait(0),
        bgMaxWait(0),
        bgLoad(0),
        bgMinLoad(0),
        bgMaxLoad(0),
        vbucketDelMaxWalltime(0),
        vbucketDelTotWalltime(0),
        numTapFetched(0),
        numTapBGFetched(0),
        numTapBGFetchRequeued(0),
        numTapFGFetched(0),
        numTapDeletes(0),
        tapBgNumOperations(0),
        replicationThrottled(0),
        replicationThrottleThreshold(0),
        tapBgWait(0),
        tapBgMinWait(0),
        tapBgMaxWait(0),
        tapBgLoad(0),
        tapBgMinLoad(0),
        tapBgMaxLoad(0),
        numOpsStore(0),
        numOpsDelete(0),
        numOpsGet(0),
        numOpsGetMeta(0),
        numOpsSetMeta(0),
        numOpsDelMeta(0),
        numOpsSetMetaResolutionFailed(0),
        numOpsDelMetaResolutionFailed(0),
        numOpsSetRetMeta(0),
        numOpsDelRetMeta(0),
        numOpsGetMetaOnSetWithMeta(0),
        mlogCompactorRuns(0),
        alogRuns(0),
        accessScannerSkips(0),
        alogNumItems(0),
        alogTime(0),
        alogRuntime(0),
        expPagerTime(0),
        isShutdown(false),
        rollbackCount(0),
        defragNumVisited(0),
        defragNumMoved(0),
        dirtyAgeHisto(GrowingWidthGenerator<hrtime_t>(0, ONE_SECOND, 1.4), 25),
        diskCommitHisto(GrowingWidthGenerator<hrtime_t>(0, ONE_SECOND, 1.4), 25),
        mlogCompactorHisto(GrowingWidthGenerator<hrtime_t>(0, ONE_SECOND, 1.4), 25),
        timingLog(NULL),
        maxDataSize(DEFAULT_MAX_DATA_SIZE) {}

    ~EPStats() {
        delete timingLog;
    }

    size_t getMaxDataSize() {
        return maxDataSize.load();
    }

    void setMaxDataSize(size_t size) {
        if (size > 0) {
            maxDataSize.store(size);
        }
    }

    size_t getTotalMemoryUsed() {
        if (memoryTrackerEnabled.load()) {
            return totalMemory.load();
        }
        return currentSize.load() + memOverhead.load();
    }

    bool decrDiskQueueSize(size_t decrementBy) {
        size_t oldVal;
        do {
            oldVal = diskQueueSize.load();
            if (oldVal < decrementBy) {
                LOG(EXTENSION_LOG_DEBUG,
                    "Cannot decrement diskQueueSize by %" PRIu64 ", "
                    "the current value is %" PRIu64 "\n",
                    uint64_t(decrementBy), uint64_t(oldVal));
                return false;
            }
        } while (!diskQueueSize.compare_exchange_strong(oldVal, oldVal - decrementBy));
        return true;
    }

    //! Number of keys warmed up during key-only loading.
    std::atomic<size_t> warmedUpKeys;
    //! Number of key-values warmed up during data loading.
    std::atomic<size_t> warmedUpValues;
    //! Number of warmup failures due to duplicates
    std::atomic<size_t> warmDups;
    //! Number of OOM failures at warmup time.
    std::atomic<size_t> warmOOM;

    //! Fill % of memory used during warmup we're going to enable traffic
    std::atomic<double> warmupMemUsedCap;
    //! Fill % of number of items read during warmup we're going to
    //  enable traffic
    std::atomic<double> warmupNumReadCap;

    //! The replication throttle write queue cap
    std::atomic<ssize_t> replicationThrottleWriteQueueCap;

    //! Amount of items waiting for persistence
    std::atomic<size_t> diskQueueSize;
    //! Size of the in-process (output) queue.
    std::atomic<size_t> flusher_todo;
    //! Number of transaction commits.
    std::atomic<size_t> flusherCommits;
    //! Total time spent flushing.
    std::atomic<size_t> cumulativeFlushTime;
    //! Total time spent committing.
    std::atomic<size_t> cumulativeCommitTime;
    //! Objects that were rejected from persistence for being too fresh.
    std::atomic<size_t> tooYoung;
    //! Objects that were forced into persistence for being too old.
    std::atomic<size_t> tooOld;
    //! Number of items persisted.
<<<<<<< HEAD
    std::atomic<size_t> totalPersisted;
=======
    AtomicValue<size_t> totalPersisted;
    //! Number of times VBucket state persisted.
    AtomicValue<size_t> totalPersistVBState;
>>>>>>> 58acc666
    //! Cumulative number of items added to the queue.
    std::atomic<size_t> totalEnqueued;
    //! Number of times an item flush failed.
    std::atomic<size_t> flushFailed;
    //! Number of times an item is not flushed due to the item's expiry
    std::atomic<size_t> flushExpired;

    // Expiration stats. Note: These stats are not synchronous -
    // e.g. expired_pager can be incremented /before/ curr_items is
    // decremented. This is because curr_items is sometimes only
    // updated long after the expiration action, when delete is
    // persisted to disk (and callback invoked).

    //! Number of times an object was expired on access.
    std::atomic<size_t> expired_access;
    //! Number of times an object was expired by compactor.
    std::atomic<size_t> expired_compactor;
    //! Number of times an object was expired by pager.
    std::atomic<size_t> expired_pager;

    //! Number of times we failed to start a transaction
    std::atomic<size_t> beginFailed;
    //! Number of times a commit failed.
    std::atomic<size_t> commitFailed;
    //! How long an object is dirty before written.
    std::atomic<rel_time_t> dirtyAge;
    //! Oldest enqueued object we've seen while persisting.
    std::atomic<rel_time_t> dirtyAgeHighWat;
    //! Amount of time spent in the commit phase.
    std::atomic<rel_time_t> commit_time;
    //! Number of times we deleted a vbucket.
    std::atomic<size_t> vbucketDeletions;
    //! Number of times we failed to delete a vbucket.
    std::atomic<size_t> vbucketDeletionFail;

    //! Beyond this point are config items
    //! Pager low water mark.
    std::atomic<size_t> mem_low_wat;
    std::atomic<double> mem_low_wat_percent;
    //! Pager high water mark
    std::atomic<size_t> mem_high_wat;
    std::atomic<double> mem_high_wat_percent;

    //! Cursor dropping thresholds used by checkpoint remover
    std::atomic<size_t> cursorDroppingLThreshold;
    std::atomic<size_t> cursorDroppingUThreshold;

    //! Number of cursors dropped by checkpoint remover
    std::atomic<size_t> cursorsDropped;

    //! Number of times we needed to kick in the pager
    std::atomic<size_t> pagerRuns;
    //! Number of times the expiry pager runs for purging expired items
    std::atomic<size_t> expiryPagerRuns;
    //! Number of items removed from closed unreferenced checkpoints.
    std::atomic<size_t> itemsRemovedFromCheckpoints;
    //! Number of times a value is ejected
    std::atomic<size_t> numValueEjects;
    //! Number of times a value could not be ejected
    std::atomic<size_t> numFailedEjects;
    //! Number of times "Not my bucket" happened
    std::atomic<size_t> numNotMyVBuckets;
    //! Total size of stored objects.
    std::atomic<size_t> currentSize;
    //! Total number of blob objects
    std::atomic<size_t> numBlob;
    //! Total size of blob memory overhead
    std::atomic<size_t> blobOverhead;
    //! Total memory overhead to store values for resident keys.
    std::atomic<size_t> totalValueSize;
    //! The number of storedVal object
    std::atomic<size_t> numStoredVal;
    //! Total memory for stored values
    std::atomic<size_t> totalStoredValSize;
    //! Total size of StoredVal memory overhead
    std::atomic<size_t> storedValOverhead;
    //! Amount of memory used to track items and what-not.
    std::atomic<size_t> memOverhead;
    //! Total number of Item objects
    std::atomic<size_t> numItem;
    //! The total amount of memory used by this bucket (From memory tracking)
    std::atomic<size_t> totalMemory;
    //! True if the memory usage tracker is enabled.
    std::atomic<bool> memoryTrackerEnabled;
    //! Whether or not to force engine shutdown.
    std::atomic<bool> forceShutdown;

    //! Number of times unrecoverable oom errors happened while processing operations.
    std::atomic<size_t> oom_errors;
    //! Number of times temporary oom errors encountered while processing operations.
    std::atomic<size_t> tmp_oom_errors;

    //! Number of ops blocked on all vbuckets in pending state
    std::atomic<size_t> pendingOps;
    //! Total number of ops ever blocked on all vbuckets in pending state
    std::atomic<size_t> pendingOpsTotal;
    //! High water value for ops blocked for any individual pending vbucket
    std::atomic<size_t> pendingOpsMax;
    //! High water value for time an op is blocked on a pending vbucket
    std::atomic<hrtime_t> pendingOpsMaxDuration;

    //! Histogram of pending operation wait times.
    Histogram<hrtime_t> pendingOpsHisto;

    //! Number of pending vbucket compaction requests
    std::atomic<size_t> pendingCompactions;

    //! Number of times background fetches occurred.
    std::atomic<size_t> bg_fetched;
    //! Number of times meta background fetches occurred.
    std::atomic<size_t> bg_meta_fetched;
    //! Number of remaining bg fetch jobs.
    std::atomic<size_t> numRemainingBgJobs;
    //! The number of samples the bgWaitDelta and bgLoadDelta contains of
    std::atomic<size_t> bgNumOperations;
    //! Max number of individual background fetch jobs that we've seen in the queue
    size_t maxRemainingBgJobs;

    /** The sum of the deltas (in usec) from an item was put in queue until
     *  the dispatcher started the work for this item
     */
    std::atomic<hrtime_t> bgWait;
    //! The shortest wait time
    std::atomic<hrtime_t> bgMinWait;
    //! The longest wait time
    std::atomic<hrtime_t> bgMaxWait;

    //! Histogram of background wait times.
    Histogram<hrtime_t> bgWaitHisto;

    /** The sum of the deltas (in usec) from the dispatcher started to load
     *  item until was done
     */
    std::atomic<hrtime_t> bgLoad;
    //! The shortest load time
    std::atomic<hrtime_t> bgMinLoad;
    //! The longest load time
    std::atomic<hrtime_t> bgMaxLoad;

    //! Histogram of background wait loads.
    Histogram<hrtime_t> bgLoadHisto;

    //! Max wall time of deleting a vbucket
    std::atomic<hrtime_t> vbucketDelMaxWalltime;
    //! Total wall time of deleting vbuckets
    std::atomic<hrtime_t> vbucketDelTotWalltime;

    //! Histogram of setWithMeta latencies.
    Histogram<hrtime_t> setWithMetaHisto;

    //! Histogram of access scanner run times
    Histogram<hrtime_t> accessScannerHisto;
    //! Historgram of checkpoint remover run times
    Histogram<hrtime_t> checkpointRemoverHisto;
    //! Histogram of item pager run times
    Histogram<hrtime_t> itemPagerHisto;
    //! Histogram of expiry pager run times
    Histogram<hrtime_t> expiryPagerHisto;

    /* TAP related stats */
    //! The total number of tap events sent (not including noops)
    std::atomic<size_t> numTapFetched;
    //! Number of background fetched tap items
    std::atomic<size_t> numTapBGFetched;
    //! Number of times a tap background fetch task is requeued
    std::atomic<size_t> numTapBGFetchRequeued;
    //! Number of foreground fetched tap items
    std::atomic<size_t> numTapFGFetched;
    //! Number of tap deletes.
    std::atomic<size_t> numTapDeletes;
    //! The number of samples the tapBgWaitDelta and tapBgLoadDelta contains of
    std::atomic<size_t> tapBgNumOperations;
    //! The number of tap notify messages throttled by replicationThrottle.
    std::atomic<size_t> replicationThrottled;
    //! Percentage of memory in use before we throttle replication input
    std::atomic<double> replicationThrottleThreshold;

    /** The sum of the deltas (in usec) from a tap item was put in queue until
     *  the dispatcher started the work for this item
     */
    std::atomic<hrtime_t> tapBgWait;
    //! The shortest tap bg wait time
    std::atomic<hrtime_t> tapBgMinWait;
    //! The longest tap bg wait time
    std::atomic<hrtime_t> tapBgMaxWait;

    //! Histogram of tap background wait loads.
    Histogram<hrtime_t> tapBgWaitHisto;

    /** The sum of the deltas (in usec) from the dispatcher started to load
     *  a tap item until was done
     */
    std::atomic<hrtime_t> tapBgLoad;
    //! The shortest tap load time
    std::atomic<hrtime_t> tapBgMinLoad;
    //! The longest tap load time
    std::atomic<hrtime_t> tapBgMaxLoad;

    //! Histogram of tap background wait loads.
    Histogram<hrtime_t> tapBgLoadHisto;

    //! The number of basic store (add, set, arithmetic, touch, etc.) operations
    std::atomic<size_t> numOpsStore;
    //! The number of basic delete operations
    std::atomic<size_t> numOpsDelete;
    //! The number of basic get operations
    std::atomic<size_t> numOpsGet;

    //! The number of get with meta operations
    std::atomic<size_t>  numOpsGetMeta;
    //! The number of set with meta operations
    std::atomic<size_t>  numOpsSetMeta;
    //! The number of delete with meta operations
    std::atomic<size_t>  numOpsDelMeta;
    //! The number of failed set meta ops due to conflict resoltion
    std::atomic<size_t> numOpsSetMetaResolutionFailed;
    //! The number of failed del meta ops due to conflict resoltion
    std::atomic<size_t> numOpsDelMetaResolutionFailed;
    //! The number of set returning meta operations
    std::atomic<size_t>  numOpsSetRetMeta;
    //! The number of delete returning meta operations
    std::atomic<size_t>  numOpsDelRetMeta;
    //! The number of background get meta ops due to set_with_meta operations
    std::atomic<size_t>  numOpsGetMetaOnSetWithMeta;

    //! The number of tiems the mutation log compactor is exectued
    std::atomic<size_t> mlogCompactorRuns;
    //! The number of times the access scanner runs
    std::atomic<size_t> alogRuns;
    //! The number of times the access scanner skips generating access log
    std::atomic<size_t> accessScannerSkips;
    //! The number of items that last access scanner task swept to log
    std::atomic<size_t> alogNumItems;
    //! The next access scanner task schedule time (GMT)
    std::atomic<hrtime_t> alogTime;
    //! The number of seconds that the last access scanner task took
    std::atomic<rel_time_t> alogRuntime;

    //! The next expiry pager task schedule time (GMT)
    std::atomic<hrtime_t> expPagerTime;

    std::atomic<bool> isShutdown;

    std::atomic<size_t> rollbackCount;

    /** The number of items that have been visited (considered for
     * defragmentation) by the defragmenter task.
     */
    std::atomic<size_t> defragNumVisited;

    /** The number of items that have been moved (defragmented) by the
     * defragmenter task.
     */
    std::atomic<size_t> defragNumMoved;

    //! Histogram of queue processing dirty age.
    Histogram<hrtime_t> dirtyAgeHisto;

    //! Histogram of item allocation sizes.
    Histogram<size_t> itemAllocSizeHisto;

    //
    // Command timers
    //

    //! Histogram of getvbucket timings
    Histogram<hrtime_t> getVbucketCmdHisto;

    //! Histogram of setvbucket timings
    Histogram<hrtime_t> setVbucketCmdHisto;

    //! Histogram of delvbucket timings
    Histogram<hrtime_t> delVbucketCmdHisto;

    //! Histogram of get commands.
    Histogram<hrtime_t> getCmdHisto;

    //! Histogram of store commands.
    Histogram<hrtime_t> storeCmdHisto;

    //! Histogram of arithmetic commands.
    Histogram<hrtime_t> arithCmdHisto;

    //! Histogram of tap VBucket reset timings
    Histogram<hrtime_t> tapVbucketResetHisto;

    //! Histogram of tap mutation timings.
    Histogram<hrtime_t> tapMutationHisto;

    //! Histogram of tap vbucket set timings.
    Histogram<hrtime_t> tapVbucketSetHisto;

    //! Time spent notifying completion of IO.
    Histogram<hrtime_t> notifyIOHisto;

    //! Histogram of get_stats commands.
    Histogram<hrtime_t> getStatsCmdHisto;

    //! Histogram of wait_for_checkpoint_persistence command
    Histogram<hrtime_t> chkPersistenceHisto;

    //
    // DB timers.
    //

    //! Histogram of insert disk writes
    Histogram<hrtime_t> diskInsertHisto;

    //! Histogram of update disk writes
    Histogram<hrtime_t> diskUpdateHisto;

    //! Histogram of delete disk writes
    Histogram<hrtime_t> diskDelHisto;

    //! Histogram of execution time of disk vbucket deletions
    Histogram<hrtime_t> diskVBDelHisto;

    //! Histogram of disk commits
    Histogram<hrtime_t> diskCommitHisto;

    //! Histogram of mutation log compactor
    Histogram<hrtime_t> mlogCompactorHisto;

    //! Historgram of batch reads
    Histogram<hrtime_t> getMultiHisto;

    // ! Histogram of various task wait times
    Histogram<hrtime_t> *schedulingHisto;

    // ! Histogram of various task run times
    Histogram<hrtime_t> *taskRuntimeHisto;

    //! Checkpoint Cursor histograms
    Histogram<hrtime_t> persistenceCursorGetItemsHisto;
    Histogram<hrtime_t> dcpCursorsGetItemsHisto;

    //! Reset all stats to reasonable values.
    void reset() {
        tooYoung.store(0);
        tooOld.store(0);
        totalPersistVBState.store(0);
        dirtyAge.store(0);
        dirtyAgeHighWat.store(0);
        commit_time.store(0);
        cursorsDropped.store(0);
        pagerRuns.store(0);
        itemsRemovedFromCheckpoints.store(0);
        numValueEjects.store(0);
        numFailedEjects.store(0);
        numNotMyVBuckets.store(0);
        bg_fetched.store(0);
        bgNumOperations.store(0);
        bgWait.store(0);
        bgLoad.store(0);
        bgMinWait.store(999999999);
        bgMaxWait.store(0);
        bgMinLoad.store(999999999);
        bgMaxLoad.store(0);
        tapBgNumOperations.store(0);
        tapBgWait.store(0);
        tapBgLoad.store(0);
        tapBgMinWait.store(999999999);
        tapBgMaxWait.store(0);
        tapBgMinLoad.store(999999999);
        tapBgMaxLoad.store(0);
        replicationThrottled.store(0);
        oom_errors.store(0);
        tmp_oom_errors.store(0);
        pendingOps.store(0);
        pendingOpsTotal.store(0);
        pendingOpsMax.store(0);
        pendingOpsMaxDuration.store(0);
        numTapFetched.store(0);
        vbucketDelMaxWalltime.store(0);
        vbucketDelTotWalltime.store(0);

        mlogCompactorRuns.store(0);
        alogRuns.store(0);
        accessScannerSkips.store(0),
        defragNumVisited.store(0),
        defragNumMoved.store(0);

        pendingOpsHisto.reset();
        bgWaitHisto.reset();
        bgLoadHisto.reset();
        setWithMetaHisto.reset();
        accessScannerHisto.reset();
        checkpointRemoverHisto.reset();
        itemPagerHisto.reset();
        expiryPagerHisto.reset();
        tapBgWaitHisto.reset();
        tapBgLoadHisto.reset();
        getVbucketCmdHisto.reset();
        setVbucketCmdHisto.reset();
        delVbucketCmdHisto.reset();
        getCmdHisto.reset();
        storeCmdHisto.reset();
        arithCmdHisto.reset();
        tapVbucketResetHisto.reset();
        tapMutationHisto.reset();
        tapVbucketSetHisto.reset();
        notifyIOHisto.reset();
        getStatsCmdHisto.reset();
        chkPersistenceHisto.reset();
        diskInsertHisto.reset();
        diskUpdateHisto.reset();
        diskDelHisto.reset();
        diskVBDelHisto.reset();
        diskCommitHisto.reset();
        itemAllocSizeHisto.reset();
        dirtyAgeHisto.reset();
        mlogCompactorHisto.reset();
        getMultiHisto.reset();
        persistenceCursorGetItemsHisto.reset();
        dcpCursorsGetItemsHisto.reset();
    }

    // Used by stats logging infrastructure.
    std::ostream *timingLog;

private:

    //! Max allowable memory size.
    std::atomic<size_t> maxDataSize;

    DISALLOW_COPY_AND_ASSIGN(EPStats);
};

/**
 * Stats returned by key stats.
 */
struct key_stats {
    //! The item's CAS
    uint64_t cas;
    //! The expiration time of the itme
    rel_time_t exptime;
    //! The item's current flags.
    uint32_t flags;
    //! The vbucket state for this key
    vbucket_state_t vb_state;
    //! True if this item is dirty.
    bool dirty;
    //! True if the item has been logically deleted
    bool logically_deleted;
};

#endif  // SRC_STATS_H_<|MERGE_RESOLUTION|>--- conflicted
+++ resolved
@@ -228,13 +228,9 @@
     //! Objects that were forced into persistence for being too old.
     std::atomic<size_t> tooOld;
     //! Number of items persisted.
-<<<<<<< HEAD
     std::atomic<size_t> totalPersisted;
-=======
-    AtomicValue<size_t> totalPersisted;
     //! Number of times VBucket state persisted.
-    AtomicValue<size_t> totalPersistVBState;
->>>>>>> 58acc666
+    std::atomic<size_t> totalPersistVBState;
     //! Cumulative number of items added to the queue.
     std::atomic<size_t> totalEnqueued;
     //! Number of times an item flush failed.
