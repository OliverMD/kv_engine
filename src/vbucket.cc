/* -*- Mode: C++; tab-width: 4; c-basic-offset: 4; indent-tabs-mode: nil -*- */
/*
 *     Copyright 2010 Couchbase, Inc
 *
 *   Licensed under the Apache License, Version 2.0 (the "License");
 *   you may not use this file except in compliance with the License.
 *   You may obtain a copy of the License at
 *
 *       http://www.apache.org/licenses/LICENSE-2.0
 *
 *   Unless required by applicable law or agreed to in writing, software
 *   distributed under the License is distributed on an "AS IS" BASIS,
 *   WITHOUT WARRANTIES OR CONDITIONS OF ANY KIND, either express or implied.
 *   See the License for the specific language governing permissions and
 *   limitations under the License.
 */

#include "config.h"

#include <functional>
#include <list>
#include <set>
#include <string>

#include "ep_engine.h"
#define STATWRITER_NAMESPACE vbucket
#include "statwriter.h"
#undef STATWRITER_NAMESPACE
#include "vbucket.h"

VBucketFilter VBucketFilter::filter_diff(const VBucketFilter &other) const {
    std::vector<uint16_t> tmp(acceptable.size() + other.size());
    std::vector<uint16_t>::iterator end;
    end = std::set_symmetric_difference(acceptable.begin(),
                                        acceptable.end(),
                                        other.acceptable.begin(),
                                        other.acceptable.end(),
                                        tmp.begin());
    return VBucketFilter(std::vector<uint16_t>(tmp.begin(), end));
}

VBucketFilter VBucketFilter::filter_intersection(const VBucketFilter &other) const {
    std::vector<uint16_t> tmp(acceptable.size() + other.size());
    std::vector<uint16_t>::iterator end;

    end = std::set_intersection(acceptable.begin(), acceptable.end(),
                                other.acceptable.begin(), other.acceptable.end(),
                                tmp.begin());
    return VBucketFilter(std::vector<uint16_t>(tmp.begin(), end));
}

static bool isRange(std::set<uint16_t>::const_iterator it,
                    const std::set<uint16_t>::const_iterator &end,
                    size_t &length)
{
    length = 0;
    for (uint16_t val = *it;
         it != end && (val + length) == *it;
         ++it, ++length) {
        // empty
    }

    --length;

    return length > 1;
}

std::ostream& operator <<(std::ostream &out, const VBucketFilter &filter)
{
    std::set<uint16_t>::const_iterator it;

    if (filter.acceptable.empty()) {
        out << "{ empty }";
    } else {
        bool needcomma = false;
        out << "{ ";
        for (it = filter.acceptable.begin();
             it != filter.acceptable.end();
             ++it) {
            if (needcomma) {
                out << ", ";
            }

            size_t length;
            if (isRange(it, filter.acceptable.end(), length)) {
                std::set<uint16_t>::iterator last = it;
                for (size_t i = 0; i < length; ++i) {
                    ++last;
                }
                out << "[" << *it << "," << *last << "]";
                it = last;
            } else {
                out << *it;
            }
            needcomma = true;
        }
        out << " }";
    }

    return out;
}

size_t VBucket::chkFlushTimeout = MIN_CHK_FLUSH_TIMEOUT;

const vbucket_state_t VBucket::ACTIVE = static_cast<vbucket_state_t>(htonl(vbucket_state_active));
const vbucket_state_t VBucket::REPLICA = static_cast<vbucket_state_t>(htonl(vbucket_state_replica));
const vbucket_state_t VBucket::PENDING = static_cast<vbucket_state_t>(htonl(vbucket_state_pending));
const vbucket_state_t VBucket::DEAD = static_cast<vbucket_state_t>(htonl(vbucket_state_dead));

void VBucket::fireAllOps(EventuallyPersistentEngine &engine, ENGINE_ERROR_CODE code) {
    if (pendingOpsStart > 0) {
        hrtime_t now = gethrtime();
        if (now > pendingOpsStart) {
            hrtime_t d = (now - pendingOpsStart) / 1000;
            stats.pendingOpsHisto.add(d);
            stats.pendingOpsMaxDuration.setIfBigger(d);
        }
    } else {
        return;
    }

    pendingOpsStart = 0;
    stats.pendingOps.decr(pendingOps.size());
    stats.pendingOpsMax.setIfBigger(pendingOps.size());

    engine.notifyIOComplete(pendingOps, code);
    pendingOps.clear();

    LOG(EXTENSION_LOG_INFO,
        "Fired pendings ops for vbucket %d in state %s\n",
        id, VBucket::toString(state));
}

void VBucket::fireAllOps(EventuallyPersistentEngine &engine) {
    LockHolder lh(pendingOpLock);

    if (state == vbucket_state_active) {
        fireAllOps(engine, ENGINE_SUCCESS);
    } else if (state == vbucket_state_pending) {
        // Nothing
    } else {
        fireAllOps(engine, ENGINE_NOT_MY_VBUCKET);
    }
}

void VBucket::setState(vbucket_state_t to, SERVER_HANDLE_V1 *sapi) {
    assert(sapi);
    vbucket_state_t oldstate(state);

    if (to == vbucket_state_active && checkpointManager.getOpenCheckpointId() < 2) {
        checkpointManager.setOpenCheckpointId(2);
    }

    LOG(EXTENSION_LOG_DEBUG, "transitioning vbucket %d from %s to %s",
        id, VBucket::toString(oldstate), VBucket::toString(to));

    state = to;
}

void VBucket::doStatsForQueueing(QueuedItem& qi, size_t itemBytes)
{
    ++dirtyQueueSize;
    dirtyQueueMem.incr(sizeof(QueuedItem));
    ++dirtyQueueFill;
    dirtyQueueAge.incr(qi.getQueuedTime());
    dirtyQueuePendingWrites.incr(itemBytes);
}


void VBucket::doStatsForFlushing(QueuedItem& qi, size_t itemBytes)
{
    if (dirtyQueueSize > 0) {
        --dirtyQueueSize;
    }
    if (dirtyQueueMem > sizeof(QueuedItem)) {
        dirtyQueueMem.decr(sizeof(QueuedItem));
    } else {
        dirtyQueueMem.set(0);
    }
    ++dirtyQueueDrain;

    if (dirtyQueueAge > qi.getQueuedTime()) {
        dirtyQueueAge.decr(qi.getQueuedTime());
    } else {
        dirtyQueueAge.set(0);
    }

    if (dirtyQueuePendingWrites > itemBytes) {
        dirtyQueuePendingWrites.decr(itemBytes);
    } else {
        dirtyQueuePendingWrites.set(0);
    }
}

void VBucket::resetStats() {
    opsCreate.set(0);
    opsUpdate.set(0);
    opsDelete.set(0);
    opsReject.set(0);

    stats.decrDiskQueueSize(dirtyQueueSize.get());
    dirtyQueueSize.set(0);
    dirtyQueueMem.set(0);
    dirtyQueueFill.set(0);
    dirtyQueueAge.set(0);
    dirtyQueuePendingWrites.set(0);
    dirtyQueueDrain.set(0);
}

template <typename T>
void VBucket::addStat(const char *nm, T val, ADD_STAT add_stat, const void *c) {
    std::stringstream name;
    name << "vb_" << id;
    if (nm != NULL) {
        name << ":" << nm;
    }
    std::stringstream value;
    value << val;
    std::string n = name.str();
    add_casted_stat(n.data(), value.str().data(), add_stat, c);
}

void VBucket::queueBGFetchItem(VBucketBGFetchItem *fetch,
                               BgFetcher *bgFetcher, bool notify) {
    LockHolder lh(pendingBGFetchesLock);
    pendingBGFetches.push(fetch);
    bgFetcher->addPendingVB(id);
    lh.unlock();
    if (notify) {
        bgFetcher->notifyBGEvent();
    }
}

bool VBucket::getBGFetchItems(vb_bgfetch_queue_t &fetches) {
    LockHolder lh(pendingBGFetchesLock);
    int items;
    for (items = 0; !pendingBGFetches.empty(); items++) {
        VBucketBGFetchItem *it = pendingBGFetches.front();
        pendingBGFetches.pop();
        fetches[it->value.getId()].push_back(it);
    }
    lh.unlock();

    int dedups = items - fetches.size();
    if (dedups) {
        stats.numRemainingBgJobs.decr(dedups);
    }

    return fetches.size() > 0;
}

void VBucket::addHighPriorityVBEntry(uint64_t chkid, const void *cookie) {
    LockHolder lh(hpChksMutex);
    if (shard) {
        ++shard->highPriorityCount;
    }
    hpChks.push_back(HighPriorityVBEntry(cookie, chkid));
    numHpChks = hpChks.size();
}

void VBucket::notifyCheckpointPersisted(EventuallyPersistentEngine &e,
                                        uint64_t chkid) {
    LockHolder lh(hpChksMutex);
    std::list<HighPriorityVBEntry>::iterator entry = hpChks.begin();
    while (entry != hpChks.end()) {
        hrtime_t wall_time(gethrtime() - entry->start);
        size_t spent = wall_time / 1000000000;
        if (entry->checkpoint <= chkid) {
            e.notifyIOComplete(entry->cookie, ENGINE_SUCCESS);
            stats.chkPersistenceHisto.add(wall_time / 1000);
            adjustCheckpointFlushTimeout(wall_time / 1000000000);
            LOG(EXTENSION_LOG_WARNING, "Notified the completion of checkpoint "
                "persistence for vbucket %d, cookie %p", id, entry->cookie);
            entry = hpChks.erase(entry);
            if (shard) {
                --shard->highPriorityCount;
            }
        } else if (spent > getCheckpointFlushTimeout()) {
            adjustCheckpointFlushTimeout(spent);
            e.notifyIOComplete(entry->cookie, ENGINE_TMPFAIL);
            LOG(EXTENSION_LOG_WARNING, "Notified the timeout on checkpoint "
                "persistence for vbucket %d, cookie %p", id, entry->cookie);
            entry = hpChks.erase(entry);
            if (shard) {
                --shard->highPriorityCount;
            }
        } else {
            ++entry;
        }
    }
    numHpChks = hpChks.size();
}

void VBucket::adjustCheckpointFlushTimeout(size_t wall_time) {
    size_t middle = (MIN_CHK_FLUSH_TIMEOUT + MAX_CHK_FLUSH_TIMEOUT) / 2;

    if (wall_time <= MIN_CHK_FLUSH_TIMEOUT) {
        chkFlushTimeout = MIN_CHK_FLUSH_TIMEOUT;
    } else if (wall_time <= middle) {
        chkFlushTimeout = middle;
    } else {
        chkFlushTimeout = MAX_CHK_FLUSH_TIMEOUT;
    }
}

size_t VBucket::getHighPriorityChkSize() {
<<<<<<< HEAD
    LockHolder lh(hpChksMutex);
    return hpChks.size();
=======
    return numHpChks;
>>>>>>> f7806180
}

size_t VBucket::getCheckpointFlushTimeout() {
    return chkFlushTimeout;
}

void VBucket::addStats(bool details, ADD_STAT add_stat, const void *c) {
    addStat(NULL, toString(state), add_stat, c);
    if (details) {
        size_t numItems = ht.getNumItems();
        size_t tempItems = ht.getNumTempItems();
        addStat("num_items", numItems, add_stat, c);
        addStat("num_temp_items", tempItems, add_stat, c);
        addStat("num_non_resident", ht.getNumNonResidentItems(), add_stat, c);
        addStat("ht_memory", ht.memorySize(), add_stat, c);
        addStat("ht_item_memory", ht.getItemMemory(), add_stat, c);
        addStat("ht_cache_size", ht.cacheSize, add_stat, c);
        addStat("num_ejects", ht.getNumEjects(), add_stat, c);
        addStat("ops_create", opsCreate, add_stat, c);
        addStat("ops_update", opsUpdate, add_stat, c);
        addStat("ops_delete", opsDelete, add_stat, c);
        addStat("ops_reject", opsReject, add_stat, c);
        addStat("queue_size", dirtyQueueSize, add_stat, c);
        addStat("queue_memory", dirtyQueueMem, add_stat, c);
        addStat("queue_fill", dirtyQueueFill, add_stat, c);
        addStat("queue_drain", dirtyQueueDrain, add_stat, c);
        addStat("queue_age", getQueueAge(), add_stat, c);
        addStat("pending_writes", dirtyQueuePendingWrites, add_stat, c);
    }
}<|MERGE_RESOLUTION|>--- conflicted
+++ resolved
@@ -304,12 +304,7 @@
 }
 
 size_t VBucket::getHighPriorityChkSize() {
-<<<<<<< HEAD
-    LockHolder lh(hpChksMutex);
-    return hpChks.size();
-=======
     return numHpChks;
->>>>>>> f7806180
 }
 
 size_t VBucket::getCheckpointFlushTimeout() {
