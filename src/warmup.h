--- conflicted
+++ resolved
@@ -219,17 +219,11 @@
 class WarmupInitialize : public GlobalTask {
 public:
     WarmupInitialize(EventuallyPersistentStore &st,
-<<<<<<< HEAD
-                     Warmup *w, const Priority &p) :
-        GlobalTask(&st.getEPEngine(), p, 0, false),
-        _warmup(w) {
-        _warmup->addToTaskSet(taskId);
-    }
-=======
                      Warmup *w) :
         GlobalTask(&st.getEPEngine(), TaskId::WarmupInitialize, 0, false),
-        _warmup(w) {}
->>>>>>> 6403bc0e
+        _warmup(w) {
+        _warmup->addToTaskSet(uid);
+    }
 
     std::string getDescription() {
         std::stringstream ss;
@@ -239,7 +233,7 @@
 
     bool run() {
         _warmup->initialize();
-        _warmup->removeFromTaskSet(taskId);
+        _warmup->removeFromTaskSet(uid);
         return false;
     }
 
@@ -250,19 +244,12 @@
 class WarmupCreateVBuckets : public GlobalTask {
 public:
     WarmupCreateVBuckets(EventuallyPersistentStore &st,
-<<<<<<< HEAD
-                         uint16_t sh, Warmup *w, const Priority &p):
-        GlobalTask(&st.getEPEngine(), p, 0, false),
-        _shardId(sh),
-        _warmup(w) {
-        _warmup->addToTaskSet(taskId);
-    }
-=======
                          uint16_t sh, Warmup *w):
         GlobalTask(&st.getEPEngine(), TaskId::WarmupCreateVBuckets, 0, false),
         _shardId(sh),
-        _warmup(w) {}
->>>>>>> 6403bc0e
+        _warmup(w) {
+        _warmup->addToTaskSet(uid);
+    }
 
     std::string getDescription() {
         std::stringstream ss;
@@ -272,7 +259,7 @@
 
     bool run() {
         _warmup->createVBuckets(_shardId);
-        _warmup->removeFromTaskSet(taskId);
+        _warmup->removeFromTaskSet(uid);
         return false;
     }
 
@@ -284,19 +271,12 @@
 class WarmupEstimateDatabaseItemCount : public GlobalTask {
 public:
     WarmupEstimateDatabaseItemCount(EventuallyPersistentStore &st,
-<<<<<<< HEAD
-                                    uint16_t sh, Warmup *w, const Priority &p):
-        GlobalTask(&st.getEPEngine(), p, 0, false),
-        _shardId(sh),
-        _warmup(w) {
-        _warmup->addToTaskSet(taskId);
-    }
-=======
                                     uint16_t sh, Warmup *w):
         GlobalTask(&st.getEPEngine(), TaskId::WarmupEstimateDatabaseItemCount, 0, false),
         _shardId(sh),
-        _warmup(w) {}
->>>>>>> 6403bc0e
+        _warmup(w) {
+        _warmup->addToTaskSet(uid);
+    }
 
     std::string getDescription() {
         std::stringstream ss;
@@ -306,7 +286,7 @@
 
     bool run() {
         _warmup->estimateDatabaseItemCount(_shardId);
-        _warmup->removeFromTaskSet(taskId);
+        _warmup->removeFromTaskSet(uid);
         return false;
     }
 
@@ -317,20 +297,13 @@
 
 class WarmupKeyDump : public GlobalTask {
 public:
-<<<<<<< HEAD
     WarmupKeyDump(EventuallyPersistentStore &st,
-                  uint16_t sh, Warmup *w, const Priority &p) :
-        GlobalTask(&st.getEPEngine(), p, 0, false),
-        _shardId(sh),
-        _warmup(w) {
-        _warmup->addToTaskSet(taskId);
-    }
-=======
-    WarmupKeyDump(EventuallyPersistentStore &st, Warmup *w, uint16_t sh) :
+                  uint16_t sh, Warmup *w) :
         GlobalTask(&st.getEPEngine(), TaskId::WarmupKeyDump, 0, false),
         _shardId(sh),
-        _warmup(w) {}
->>>>>>> 6403bc0e
+        _warmup(w) {
+        _warmup->addToTaskSet(uid);
+    }
 
     std::string getDescription() {
         std::stringstream ss;
@@ -340,7 +313,7 @@
 
     bool run() {
         _warmup->keyDumpforShard(_shardId);
-        _warmup->removeFromTaskSet(taskId);
+        _warmup->removeFromTaskSet(uid);
         return false;
     }
 
@@ -352,17 +325,11 @@
 class WarmupCheckforAccessLog : public GlobalTask {
 public:
     WarmupCheckforAccessLog(EventuallyPersistentStore &st,
-<<<<<<< HEAD
-                            Warmup *w, const Priority &p) :
-        GlobalTask(&st.getEPEngine(), p, 0, false),
-        _warmup(w) {
-        _warmup->addToTaskSet(taskId);
-    }
-=======
                             Warmup *w) :
         GlobalTask(&st.getEPEngine(), TaskId::WarmupCheckforAccessLog, 0, false),
-        _warmup(w) {}
->>>>>>> 6403bc0e
+        _warmup(w) {
+        _warmup->addToTaskSet(uid);
+    }
 
     std::string getDescription() {
         std::stringstream ss;
@@ -372,7 +339,7 @@
 
     bool run() {
         _warmup->checkForAccessLog();
-        _warmup->removeFromTaskSet(taskId);
+        _warmup->removeFromTaskSet(uid);
         return false;
     }
 
@@ -382,19 +349,13 @@
 
 class WarmupLoadAccessLog : public GlobalTask {
 public:
-<<<<<<< HEAD
     WarmupLoadAccessLog(EventuallyPersistentStore &st,
-                        uint16_t sh, Warmup *w, const Priority &p) :
-        GlobalTask(&st.getEPEngine(), p, 0, false),
-        _shardId(sh),
-        _warmup(w) {
-        _warmup->addToTaskSet(taskId);
-    }
-=======
-    WarmupLoadAccessLog(EventuallyPersistentStore &st, Warmup *w, uint16_t sh) :
+                        uint16_t sh, Warmup *w) :
         GlobalTask(&st.getEPEngine(), TaskId::WarmupLoadAccessLog, 0, false),
-        _warmup(w), _shardId(sh) {}
->>>>>>> 6403bc0e
+        _shardId(sh),
+        _warmup(w) {
+        _warmup->addToTaskSet(uid);
+    }
 
     std::string getDescription() {
         std::stringstream ss;
@@ -404,7 +365,7 @@
 
     bool run() {
         _warmup->loadingAccessLog(_shardId);
-        _warmup->removeFromTaskSet(taskId);
+        _warmup->removeFromTaskSet(uid);
         return false;
     }
 
@@ -415,20 +376,13 @@
 
 class WarmupLoadingKVPairs : public GlobalTask {
 public:
-<<<<<<< HEAD
     WarmupLoadingKVPairs(EventuallyPersistentStore &st,
-                         uint16_t sh, Warmup *w, const Priority &p) :
-        GlobalTask(&st.getEPEngine(), p, 0, false),
-        _shardId(sh),
-        _warmup(w) {
-        _warmup->addToTaskSet(taskId);
-    }
-=======
-    WarmupLoadingKVPairs(EventuallyPersistentStore &st, Warmup *w, uint16_t sh) :
+                         uint16_t sh, Warmup *w) :
         GlobalTask(&st.getEPEngine(), TaskId::WarmupLoadingKVPairs, 0, false),
         _shardId(sh),
-        _warmup(w) {}
->>>>>>> 6403bc0e
+        _warmup(w) {
+        _warmup->addToTaskSet(uid);
+    }
 
     std::string getDescription() {
         std::stringstream ss;
@@ -438,7 +392,7 @@
 
     bool run() {
         _warmup->loadKVPairsforShard(_shardId);
-        _warmup->removeFromTaskSet(taskId);
+        _warmup->removeFromTaskSet(uid);
         return false;
     }
 
@@ -449,20 +403,13 @@
 
 class WarmupLoadingData : public GlobalTask {
 public:
-<<<<<<< HEAD
     WarmupLoadingData(EventuallyPersistentStore &st,
-                      uint16_t sh, Warmup *w, const Priority &p) :
-        GlobalTask(&st.getEPEngine(), p, 0, false),
-        _shardId(sh),
-        _warmup(w) {
-        _warmup->addToTaskSet(taskId);
-    }
-=======
-    WarmupLoadingData(EventuallyPersistentStore &st, Warmup *w, uint16_t sh) :
+                      uint16_t sh, Warmup *w) :
         GlobalTask(&st.getEPEngine(), TaskId::WarmupLoadingData, 0, false),
         _shardId(sh),
-        _warmup(w) {}
->>>>>>> 6403bc0e
+        _warmup(w) {
+        _warmup->addToTaskSet(uid);
+    }
 
     std::string getDescription() {
         std::stringstream ss;
@@ -472,7 +419,7 @@
 
     bool run() {
         _warmup->loadDataforShard(_shardId);
-        _warmup->removeFromTaskSet(taskId);
+        _warmup->removeFromTaskSet(uid);
         return false;
     }
 
@@ -484,17 +431,11 @@
 class WarmupCompletion : public GlobalTask {
 public:
     WarmupCompletion(EventuallyPersistentStore &st,
-<<<<<<< HEAD
-                     Warmup *w, const Priority &p) :
-        GlobalTask(&st.getEPEngine(), p, 0, false),
-        _warmup(w) {
-        _warmup->addToTaskSet(taskId);
-    }
-=======
                      Warmup *w) :
         GlobalTask(&st.getEPEngine(), TaskId::WarmupCompletion, 0, false),
-        _warmup(w) {}
->>>>>>> 6403bc0e
+        _warmup(w) {
+        _warmup->addToTaskSet(uid);
+    }
 
     std::string getDescription() {
         std::stringstream ss;
@@ -504,7 +445,7 @@
 
     bool run() {
         _warmup->done();
-        _warmup->removeFromTaskSet(taskId);
+        _warmup->removeFromTaskSet(uid);
         return false;
     }
 
